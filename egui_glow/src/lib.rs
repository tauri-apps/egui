--- conflicted
+++ resolved
@@ -88,8 +88,8 @@
 #![allow(clippy::manual_range_contains)]
 
 pub mod painter;
-#[cfg(feature = "winit")]
-use egui_winit::winit;
+#[cfg(feature = "tao")]
+use egui_tao::tao;
 pub use glow;
 pub use painter::Painter;
 #[cfg(feature = "tao")]
@@ -111,13 +111,8 @@
 /// Use [`egui`] from a [`glow`] app.
 #[cfg(feature = "tao")]
 pub struct EguiGlow {
-<<<<<<< HEAD
-    pub egui_ctx: egui::CtxRef,
+    pub egui_ctx: egui::Context,
     pub egui_tao: egui_tao::State,
-=======
-    pub egui_ctx: egui::Context,
-    pub egui_winit: egui_winit::State,
->>>>>>> a05520b9
     pub painter: crate::Painter,
 
     shapes: Vec<egui::epaint::ClippedShape>,
@@ -126,7 +121,7 @@
 
 #[cfg(feature = "tao")]
 impl EguiGlow {
-    pub fn new(window: &winit::window::Window, gl: &glow::Context) -> Self {
+    pub fn new(window: &tao::window::Window, gl: &glow::Context) -> Self {
         let painter = crate::Painter::new(gl, None, "")
             .map_err(|error| {
                 tracing::error!("error occurred in initializing painter:\n{}", error);
@@ -135,19 +130,10 @@
 
         Self {
             egui_ctx: Default::default(),
-<<<<<<< HEAD
-            egui_tao: egui_tao::State::new(gl_window.window()),
-            painter: crate::Painter::new(gl, None, "")
-                .map_err(|error| {
-                    eprintln!("some error occurred in initializing painter\n{}", error);
-                })
-                .unwrap(),
-=======
-            egui_winit: egui_winit::State::new(painter.max_texture_side(), window),
+            egui_tao: egui_tao::State::new(painter.max_texture_side(), window),
             painter,
             shapes: Default::default(),
             textures_delta: Default::default(),
->>>>>>> a05520b9
         }
     }
 
@@ -157,13 +143,8 @@
     /// and only when this returns `false` pass on the events to your game.
     ///
     /// Note that egui uses `tab` to move focus between elements, so this will always return `true` for tabs.
-<<<<<<< HEAD
-    pub fn on_event(&mut self, event: &glutin::event::WindowEvent<'_>) -> bool {
+    pub fn on_event(&mut self, event: &tao::event::WindowEvent<'_>) -> bool {
         self.egui_tao.on_event(&self.egui_ctx, event)
-=======
-    pub fn on_event(&mut self, event: &winit::event::WindowEvent<'_>) -> bool {
-        self.egui_winit.on_event(&self.egui_ctx, event)
->>>>>>> a05520b9
     }
 
     /// Returns `true` if egui requests a repaint.
@@ -171,21 +152,10 @@
     /// Call [`Self::paint`] later to paint.
     pub fn run(
         &mut self,
-<<<<<<< HEAD
-        window: &glutin::window::Window,
-        run_ui: impl FnMut(&egui::CtxRef),
-    ) -> (bool, Vec<egui::epaint::ClippedShape>) {
-        let raw_input = self.egui_tao.take_egui_input(window);
-        let (egui_output, shapes) = self.egui_ctx.run(raw_input, run_ui);
-        let needs_repaint = egui_output.needs_repaint;
-        self.egui_tao
-            .handle_output(window, &self.egui_ctx, egui_output);
-        (needs_repaint, shapes)
-=======
-        window: &winit::window::Window,
+        window: &tao::window::Window,
         run_ui: impl FnMut(&egui::Context),
     ) -> bool {
-        let raw_input = self.egui_winit.take_egui_input(window);
+        let raw_input = self.egui_tao.take_egui_input(window);
         let egui::FullOutput {
             platform_output,
             needs_repaint,
@@ -193,17 +163,16 @@
             shapes,
         } = self.egui_ctx.run(raw_input, run_ui);
 
-        self.egui_winit
+        self.egui_tao
             .handle_platform_output(window, &self.egui_ctx, platform_output);
 
         self.shapes = shapes;
         self.textures_delta.append(textures_delta);
         needs_repaint
->>>>>>> a05520b9
     }
 
     /// Paint the results of the last call to [`Self::run`].
-    pub fn paint(&mut self, window: &winit::window::Window, gl: &glow::Context) {
+    pub fn paint(&mut self, window: &tao::window::Window, gl: &glow::Context) {
         let shapes = std::mem::take(&mut self.shapes);
         let mut textures_delta = std::mem::take(&mut self.textures_delta);
 
