[package]
name = "egui_glow"
version = "0.17.0"
authors = ["Emil Ernerfeldt <emil.ernerfeldt@gmail.com>"]
description = "Bindings for using egui natively using the glow library"
edition = "2021"
rust-version = "1.56"
homepage = "https://github.com/emilk/egui/tree/master/egui_glow"
license = "MIT OR Apache-2.0"
readme = "README.md"
repository = "https://github.com/emilk/egui/tree/master/egui_glow"
categories = ["gui", "game-development"]
keywords = ["glow", "egui", "gui", "gamedev"]
include = [
  "../LICENSE-APACHE",
  "../LICENSE-MIT",
  "**/*.rs",
  "Cargo.toml",
  "src/shader/*.glsl",
]

[package.metadata.docs.rs]
all-features = true

<<<<<<< HEAD
[dependencies]
egui = { version = "0.16.0", path = "../egui", default-features = false, features = ["single_threaded"] }

epi = { version = "0.16.0", path = "../epi", optional = true }
glow = "0.11"
memoffset = "0.6"

[target.'cfg(target_os = "linux")'.dependencies]
gtk= "0.15"
glib = "0.15"

[target.'cfg(not(target_arch = "wasm32"))'.dependencies]
egui-tao = { version = "0.16.0", path = "../egui-tao", default-features = false, features = ["epi"], optional = true }
tao-glutin = { git = "https://github.com/wusyong/glutin", branch = "tao", version = "0.1.0", optional = true }

[target.'cfg(target_arch = "wasm32")'.dependencies]
web-sys = { version = "0.3", features=["console"] }
wasm-bindgen = { version = "0.2" }

[dev-dependencies]
image = { version = "0.23", default-features = false, features = ["png"] }
=======
>>>>>>> a05520b9

[features]
default = ["clipboard", "default_fonts", "links", "persistence", "tao"]

# enable cut/copy/paste to OS clipboard.
# if disabled a clipboard will be simulated so you can still copy/paste within the egui app.
clipboard = ["egui-tao/clipboard"]

# If set, egui will use `include_bytes!` to bundle some fonts.
# If you plan on specifying your own fonts you may disable this feature.
default_fonts = ["egui/default_fonts"]

# enable opening links in a browser when an egui hyperlink is clicked.
links = ["egui-tao/links"]

# enable persisting native window options and egui memory
persistence = [
  "egui-tao/persistence",
  "egui/persistence",
  "epi", # also implied by the lines below, see https://github.com/rust-lang/cargo/issues/8832
  "epi/file_storage",
  "epi/persistence",
]

# experimental support for a screen reader
screen_reader = ["egui-tao/screen_reader"]

<<<<<<< HEAD
# enable glutin/tao integration.
# if you want to use glow painter on web disable it.
# if disabled reduce crate size and build time.
tao = ["egui-tao", "tao-glutin"]
=======
# enable glutin/winit integration.
# if you want to use glow painter on web disable this feature.
winit = ["egui-winit", "glutin"]


[dependencies]
egui = { version = "0.17.0", path = "../egui", default-features = false, features = [
  "convert_bytemuck",
  "single_threaded",
] }
epi = { version = "0.17.0", path = "../epi", optional = true }

bytemuck = "1.7"
glow = "0.11"
memoffset = "0.6"
tracing = "0.1"

[target.'cfg(not(target_arch = "wasm32"))'.dependencies]
egui-winit = { version = "0.17.0", path = "../egui-winit", default-features = false, features = ["dark-light", "epi"], optional = true }
glutin = { version = "0.28.0", optional = true }

[target.'cfg(target_arch = "wasm32")'.dependencies]
web-sys = { version = "0.3", features=["console"] }
wasm-bindgen = { version = "0.2" }
>>>>>>> a05520b9
<|MERGE_RESOLUTION|>--- conflicted
+++ resolved
@@ -22,30 +22,6 @@
 [package.metadata.docs.rs]
 all-features = true
 
-<<<<<<< HEAD
-[dependencies]
-egui = { version = "0.16.0", path = "../egui", default-features = false, features = ["single_threaded"] }
-
-epi = { version = "0.16.0", path = "../epi", optional = true }
-glow = "0.11"
-memoffset = "0.6"
-
-[target.'cfg(target_os = "linux")'.dependencies]
-gtk= "0.15"
-glib = "0.15"
-
-[target.'cfg(not(target_arch = "wasm32"))'.dependencies]
-egui-tao = { version = "0.16.0", path = "../egui-tao", default-features = false, features = ["epi"], optional = true }
-tao-glutin = { git = "https://github.com/wusyong/glutin", branch = "tao", version = "0.1.0", optional = true }
-
-[target.'cfg(target_arch = "wasm32")'.dependencies]
-web-sys = { version = "0.3", features=["console"] }
-wasm-bindgen = { version = "0.2" }
-
-[dev-dependencies]
-image = { version = "0.23", default-features = false, features = ["png"] }
-=======
->>>>>>> a05520b9
 
 [features]
 default = ["clipboard", "default_fonts", "links", "persistence", "tao"]
@@ -73,15 +49,9 @@
 # experimental support for a screen reader
 screen_reader = ["egui-tao/screen_reader"]
 
-<<<<<<< HEAD
 # enable glutin/tao integration.
-# if you want to use glow painter on web disable it.
-# if disabled reduce crate size and build time.
+# if you want to use glow painter on web disable this feature.
 tao = ["egui-tao", "tao-glutin"]
-=======
-# enable glutin/winit integration.
-# if you want to use glow painter on web disable this feature.
-winit = ["egui-winit", "glutin"]
 
 
 [dependencies]
@@ -96,11 +66,14 @@
 memoffset = "0.6"
 tracing = "0.1"
 
+[target.'cfg(target_os = "linux")'.dependencies]
+gtk= "0.15"
+glib = "0.15"
+
 [target.'cfg(not(target_arch = "wasm32"))'.dependencies]
-egui-winit = { version = "0.17.0", path = "../egui-winit", default-features = false, features = ["dark-light", "epi"], optional = true }
-glutin = { version = "0.28.0", optional = true }
+egui-tao = { version = "0.17.0", path = "../egui-tao", default-features = false, features = ["dark-light", "epi"], optional = true }
+tao-glutin = { git = "https://github.com/wusyong/glutin", branch = "tao", version = "0.1.0", optional = true }
 
 [target.'cfg(target_arch = "wasm32")'.dependencies]
 web-sys = { version = "0.3", features=["console"] }
-wasm-bindgen = { version = "0.2" }
->>>>>>> a05520b9
+wasm-bindgen = { version = "0.2" }