--- conflicted
+++ resolved
@@ -4,10 +4,6 @@
 cd "$script_path/.."
 
 cargo doc -p egui_web --target wasm32-unknown-unknown --lib --no-deps --all-features
-<<<<<<< HEAD
-cargo doc -p emath -p epaint -p egui -p eframe -p epi -p egui_web -p egui-tao -p egui_glium -p egui_glow --lib --no-deps --all-features --open
-=======
-cargo doc -p emath -p epaint -p egui -p eframe -p epi -p egui_web -p egui-winit -p egui_extras -p egui_glium -p egui_glow --lib --no-deps --all-features --open
->>>>>>> a05520b9
+cargo doc -p emath -p epaint -p egui -p eframe -p epi -p egui_web -p egui-tao -p egui_extras -p egui_glium -p egui_glow --lib --no-deps --all-features --open
 
 # cargo watch -c -x 'doc -p emath -p epaint -p egui --lib --no-deps --all-features'